--- conflicted
+++ resolved
@@ -14,44 +14,7 @@
 | Copyright (c) Jupyter Development Team.
 | Distributed under the terms of the Modified BSD License.
 |----------------------------------------------------------------------------*/
-<<<<<<< HEAD
 .jp-Git {
-=======
-.jp-Git-branch {
-    display: flex;
-    flex: 0 0 auto;
-    flex-direction: row;
-    border-bottom: var(--jp-border-width) solid var(--jp-toolbar-border-color);
-    /* Add the border width because this is border-box sized */
-    height: calc(var(--jp-private-csvviewer-toolbar-height) + var(--jp-border-width));
-    background: var(--jp-toolbar-background);
-    z-index: 1;
-    box-shadow: var(--jp-toolbar-box-shadow);
-}
-
-.jp-Git-branch .jp-Git-branch-dropdown {
-    color: var(--jp-ui-font-color1);
-    font-size: var(--jp-ui-font-size1);
-    line-height: var(--jp-private-csvviewer-toolbar-height);
-    padding-left: 8px;
-    padding-right: 8px;
-}
-
-
-.jp-Git-branch .jp-Git-branch-icon {
-    flex: 0 0 auto;
-    vertical-align: middle;
-    border: var(--jp-border-width) solid var(--jp-border-color1);
-    border-radius: 0;
-    outline: none;
-    width: 20px;
-    height: 20px;
-    margin-top: 2px;
-    margin-bottom: 2px;
-}
-
-.jp-GitSessions {
->>>>>>> 2ca1ac85
   display: flex;
   flex-direction: column;
   min-width: 300px;
@@ -70,7 +33,6 @@
   line-height: var(--jp-private-running-item-height);
 }
 
-<<<<<<< HEAD
 .jp-Git-repo-icon {
   flex: 0 0 auto;
   padding: 0px 8px;
@@ -93,33 +55,6 @@
   white-space: nowrap;
   border-radius: 2px;
   transition: background-color 0.1s ease;
-=======
-.jp-mod-current{
-  width: 35px;
-  height: 35px;
-  /*background-color: rgba(53,53,153,.1);*/
-  background-image: url(git_button_circles/edit-circle-selected.svg);
-  background-repeat: no-repeat;
-  background-position: center;
-  background-size: 100%;
-  box-shadow: var(--jp-toolbar-box-shadow);
-  border-radius: 50%;
-  border: 1px solid var(--jp-toolbar-border-color);
-  z-index: 1; /* raise overlapping border */
-}
-.jp-mod-current:hover {
-  background-color: var(--jp-layout-color0);
-  box-shadow: var(--jp-toolbar-box-shadow);
-  border: 1px solid var(--jp-toolbar-border-color);
-  z-index: 1; /* raise overlapping border */
-}
-
-
-.jp-mod-current:selected {
-  border: 1px solid var(--jp-toolbar-border-color);
-  background-color: var(--jp-toolbar-active-background);
-  box-shadow: var(--jp-toolbar-box-shadow);
->>>>>>> 2ca1ac85
 }
 .jp-Git-repo-path:hover {
   background-color: rgba(153,153,153,.1);
@@ -158,7 +93,6 @@
   box-shadow: var(--jp-toolbar-box-shadow);
 }
 
-<<<<<<< HEAD
 
 /*-----------------------------------------------------------------------------
 | Git-branch
@@ -182,32 +116,6 @@
     line-height: var(--jp-private-csvviewer-toolbar-height);
     padding-left: 8px;
     padding-right: 8px;
-=======
-.jp-mod-right {
-  flex: 1 1 auto;
-  height: var(--jp-private-running-button-height);
-  width: var(--jp-private-running-button-width);
-  max-width: 16px;
-  min-width: 16px;
-  min-height: 16px;
-  background: var(--jp-layout-color1);
-  border: none;
-  outline: 0;
-  display: inline-block;
-  top:0;
-  right:0;
-  z-index: 20;
-  vertical-align: middle;
-  background-repeat: no-repeat;
-  text-align: center;
-}
-
-.jp-mod-right:hover {
-  background-color: var(--jp-layout-color0);
-  box-shadow: var(--jp-toolbar-box-shadow);
-  border: 1px solid var(--jp-toolbar-border-color);
-  z-index: 1; /* raise overlapping border */
->>>>>>> 2ca1ac85
 }
 
 .jp-Git-branch-dropdown {
@@ -222,7 +130,7 @@
     margin-bottom: 2px;
 }
 
-<<<<<<< HEAD
+
 /*-----------------------------------------------------------------------------
 | Git-timeline
 |----------------------------------------------------------------------------*/
@@ -236,15 +144,6 @@
 }
 
 .jp-Git-timeline-arrow {
-=======
-.jp-mod-right:active {
-  border: 1px solid var(--jp-toolbar-border-color);
-  background-color: var(--jp-toolbar-active-background);
-  box-shadow: var(--jp-toolbar-box-shadow);
-}
-
-.jp-mod-left {
->>>>>>> 2ca1ac85
   flex: 1 1 auto;
   height: var(--jp-private-running-button-height);
   width: var(--jp-private-running-button-width);
@@ -262,24 +161,15 @@
   background-repeat: no-repeat;
   text-align: center;
 }
-<<<<<<< HEAD
+
 .jp-Git-timeline-arrow:hover {
-=======
-
-.jp-mod-left:hover {
->>>>>>> 2ca1ac85
   background-color: var(--jp-layout-color0);
   box-shadow: var(--jp-toolbar-box-shadow);
   border: 1px solid var(--jp-toolbar-border-color);
   z-index: 1; /* raise overlapping border */
 }
-<<<<<<< HEAD
+
 .jp-Git-timeline-arrow:active {
-=======
-
-
-.jp-mod-left:active {
->>>>>>> 2ca1ac85
   border: 1px solid var(--jp-toolbar-border-color);
   background-color: var(--jp-toolbar-active-background);
   box-shadow: var(--jp-toolbar-box-shadow);
@@ -325,19 +215,12 @@
   box-shadow: var(--jp-toolbar-box-shadow);
 }
 
-<<<<<<< HEAD
+
 .jp-Git-mod-container{
   color: lightgray;
   flex: 0 0 auto;
   min-width: 50px;
   min-height: 50px;
-=======
-
-.jp-Git-repo-refresh {
-  flex: 1 1 auto;
-  height: var(--jp-private-running-button-height);
-  width: var(--jp-private-running-button-width);
->>>>>>> 2ca1ac85
   max-width: 50px;
   max-height: 50px;
 }
@@ -381,7 +264,7 @@
   letter-spacing: 1px;
 }
 
-<<<<<<< HEAD
+
 .jp-Git-singlePastCommit-label{
   font-size: var(--jp-ui-font-size1);
   flex: 1 1 auto;
@@ -395,8 +278,126 @@
 }
 
 .jp-Git-singlePastCommitDetail {
-=======
+  flex: 1 1 auto;
+  margin: 0;
+  padding: 0;
+  overflow: auto;
+}
+
+.jp-Git-singlePastCommitDetail-file {
+  display: flex;
+  flex-direction: row;
+  color: var(--jp-ui-font-color1);
+  height: var(--jp-private-running-item-height);
+  line-height: var(--jp-private-running-item-height);
+}
+
+.jp-Git-singlePastCommitDetail-file-path {
+  font-size: var(--jp-ui-font-size1);
+  flex: 1 1 auto;
+  margin-right: 4px;
+  padding-left: 4px;
+  text-overflow: ellipsis;
+  overflow: hidden;
+  white-space: nowrap;
+
+  border-radius: 2px;
+  transition: background-color 0.1s ease;
+}
+.jp-Git-singlePastCommitDetail-file-path:hover {
+  background-color: rgba(153,153,153,.1);
+}
+.jp-Git-singlePastCommitDetail-file-path:focus {
+  background-color: rgba(153,153,153,.2);
+}
+
+/*-----------------------------------------------------------------------------
+| Git-file
+|----------------------------------------------------------------------------*/
+.jp-Git-file {
+  display: flex;
+  flex-direction: row;
+  color: var(--jp-ui-font-color1);
+  height: var(--jp-private-running-item-height);
+  line-height: var(--jp-private-running-item-height);
+}
+
+.jp-Git-fileLabel {
+  font-size: var(--jp-ui-font-size1);
+  flex: 1 1 auto;
+  margin-right: 4px;
+  padding-left: 4px;
+  text-overflow: ellipsis;
+  overflow: hidden;
+  white-space: nowrap;
+  border-radius: 2px;
+  transition: background-color 0.1s ease;
+}
+.jp-Git-fileLabel:hover {
+  background-color: rgba(153,153,153,.1);
+}
+.jp-Git-fileLabel:focus {
+  background-color: rgba(153,153,153,.2);
+}
+
+
+.jp-Git-fileIcon {
+  flex: 0 0 auto;
+  padding: 0px 8px;
+  margin-right: 4px;
+  margin-left: 8px;
+  vertical-align: baseline;
+  background-size: 16px;
+  background-repeat: no-repeat;
+  background-position: center;
+}
+.jp-Git-fileIcon.jp-mod-notebook {
+  background-image: var(--jp-icon-book);
+}
+.jp-Git-fileIcon.jp-mod-console {
+  background-image: var(--jp-icon-terminal);
+}
+.jp-Git-fileIcon.jp-mod-file:before {
+  background-image: var(--jp-icon-file);
+}
+.jp-Git-fileIcon.jp-mod-terminal {
+  background-image: var(--jp-icon-terminal);
+}
+.jp-Git-fileIcon.jp-OpenFolderIcon {
+  background-image: var(--jp-icon-directory);
+}
+.jp-Git-fileIcon.jp-FileIcon {
+  background-image: var(--jp-icon-file);
+}
+.jp-Git-fileIcon.jp-YamlIcon {
+  background-image: var(--jp-icon-yaml);
+}
+.jp-Git-fileIcon.jp-MarkdownIcon {
+  background-image: var(--jp-icon-markdown);
+}
+.jp-Git-fileIcon.jp-ImageIcon {
+  background-image: var(--jp-icon-image);
+}
+.jp-Git-fileIcon.jp-SpreadsheetIcon {
+  background-image: var(--jp-icon-spreadsheet);
+}
+.jp-Git-fileIcon.jp-JSONIcon {
+  background-image: var(--jp-icon-json);
+}
+.jp-Git-fileIcon.jp-PythonIcon {
+  background-image: var(--jp-icon-python);
+}
+.jp-Git-fileIcon.jp-RKernelIcon {
+  background-image: var(--jp-icon-r);
+}
+
+
+/*-----------------------------------------------------------------------------
+| Git-staged-special (staged background, input box, commit button...)
+|----------------------------------------------------------------------------*/
+
 .jp-Git-staged {
+  background-color: green;
   flex: 0 0 auto;
   margin: 4px 0px;
   padding: 4px 12px;
@@ -406,7 +407,44 @@
   letter-spacing: 1px;
 }
 
+.jp-Git-staged-commit-msg{
+  width: 85%;
+  font-weight: 300;
+}
+.jp-Git-staged-commit-button{
+  background-color: transparent;
+}
+
+.jp-Git-staged-header-label {
+  font-size: var(--jp-ui-font-size1);
+  flex: 1 1 auto;
+  margin-right: 4px;
+  padding-left: 4px;
+  text-overflow: ellipsis;
+  overflow: hidden;
+  white-space: nowrap;
+  border-radius: 2px;
+  transition: background-color 0.1s ease;
+}
+.jp-Git-staged-header-label:hover {
+  background-color: rgba(153,153,153,.1);
+}
+.jp-Git-staged-header-label:focus {
+  background-color: rgba(153,153,153,.2);
+}
+
+.jp-Git-staged-fileContainer {
+  flex: 1 1 auto;
+  margin: 0;
+  padding: 0;
+  overflow: auto;
+}
+
+/*-----------------------------------------------------------------------------
+| Git-unstaged-special (unstaged background)
+|----------------------------------------------------------------------------*/
 .jp-Git-unstaged {
+  background-color: lightgrey;
   flex: 0 0 auto;
   margin: 4px 0px;
   padding: 4px 12px;
@@ -416,7 +454,36 @@
   letter-spacing: 1px;
 }
 
+.jp-Git-unstaged-header-label {
+  font-size: var(--jp-ui-font-size1);
+  flex: 1 1 auto;
+  margin-right: 4px;
+  padding-left: 4px;
+  text-overflow: ellipsis;
+  overflow: hidden;
+  white-space: nowrap;
+  border-radius: 2px;
+  transition: background-color 0.1s ease;
+}
+.jp-Git-unstaged-header-label:hover {
+  background-color: rgba(153,153,153,.1);
+}
+.jp-Git-unstaged-header-label:focus {
+  background-color: rgba(153,153,153,.2);
+}
+
+.jp-Git-unstaged-fileContainer {
+  flex: 1 1 auto;
+  margin: 0;
+  padding: 0;
+  overflow: auto;
+}
+
+/*-----------------------------------------------------------------------------
+| Git-untracked-special (untracked background)
+|----------------------------------------------------------------------------*/
 .jp-Git-untracked {
+  background-color: lightgrey;
   flex: 0 0 auto;
   margin: 4px 0px;
   padding: 4px 12px;
@@ -426,359 +493,35 @@
   letter-spacing: 1px;
 }
 
-.jp-GitSessions-sectionGitWholeContainer {
+.jp-Git-untracked-header-label {
+  font-size: var(--jp-ui-font-size1);
+  flex: 1 1 auto;
+  margin-right: 4px;
+  padding-left: 4px;
+  text-overflow: ellipsis;
+  overflow: hidden;
+  white-space: nowrap;
+  border-radius: 2px;
+  transition: background-color 0.1s ease;
+}
+.jp-Git-untracked-header-label:hover {
+  background-color: rgba(153,153,153,.1);
+}
+.jp-Git-untracked-header-label:focus {
+  background-color: rgba(153,153,153,.2);
+}
+
+.jp-Git-untracked-fileContainer {
   flex: 1 1 auto;
   margin: 0;
   padding: 0;
   overflow: auto;
 }
-.jp-Git-timeline {
-  margin: 0;
-  padding: 0;
-  flex: 0 0 auto;
-  display: flex;
-  flex-direction: row;
-  margin: var(--jp-toolbar-header-margin);
-}
-
-jp-Git-sections{
->>>>>>> 2ca1ac85
-  flex: 1 1 auto;
-  margin: 0;
-  padding: 0;
-  overflow: auto;
-}
-
-<<<<<<< HEAD
-.jp-Git-singlePastCommitDetail-file {
-=======
-.jp-Git-commit-header {
-  flex: 0 0 auto;
-  margin: 4px 0px;
-  padding: 4px 12px;
-  font-weight: 600;
-  border-bottom: var(--jp-border-width) solid var(--jp-border-color2);
-  letter-spacing: 1px;
-}
-
-
-
-
-.jp-GitSessions-pastcommitsection {
-  margin: 0;
-  padding: 0;
-  flex: 0 0 auto;
->>>>>>> 2ca1ac85
-  display: flex;
-  flex-direction: row;
-  color: var(--jp-ui-font-color1);
-  height: var(--jp-private-running-item-height);
-  line-height: var(--jp-private-running-item-height);
-}
-
-.jp-Git-singlePastCommitDetail-file-path {
-  font-size: var(--jp-ui-font-size1);
-  flex: 1 1 auto;
-  margin-right: 4px;
-  padding-left: 4px;
-  text-overflow: ellipsis;
-  overflow: hidden;
-  white-space: nowrap;
-<<<<<<< HEAD
-  border-radius: 2px;
-  transition: background-color 0.1s ease;
-}
-.jp-Git-singlePastCommitDetail-file-path:hover {
-  background-color: rgba(153,153,153,.1);
-}
-.jp-Git-singlePastCommitDetail-file-path:focus {
-  background-color: rgba(153,153,153,.2);
-}
-
-/*-----------------------------------------------------------------------------
-| Git-file
-|----------------------------------------------------------------------------*/
-.jp-Git-file {
-  display: flex;
-  flex-direction: row;
-  color: var(--jp-ui-font-color1);
-  height: var(--jp-private-running-item-height);
-  line-height: var(--jp-private-running-item-height);
-}
-
-.jp-Git-fileLabel {
-=======
-  direction: rtl;
-}
-
-.jp-Git-timeline-container {
-  margin: 0;
-  padding: 0;
-  /*float:right;*/
-  list-style-type: none;
-
-}
-
-.jp-GitSessions-sectionPastSingleCommitContainer{
-  flex: 0 0 auto;
-  min-width: 50px;
-  min-height: 50px;
-  max-width: 50px;
-  max-height: 50px;
-  background-color: var(--jp-layout-color0);
-
-}
-.jp-Git-timeline-commit{
-  width: 35px;
-  height: 35px;
-  /*background-color: rgba(53,53,153,.1);*/
-  background-image: url(git_button_circles/normal-circle-selected.svg);
-  background-repeat: no-repeat;
-  background-position: center;
-  background-size: 100%;
-  box-shadow: var(--jp-toolbar-box-shadow);
-  border-radius: 50%;
-  border: 1px solid var(--jp-toolbar-border-color);
-  z-index: 1; /* raise overlapping border */
-}
-.jp-Git-timeline-commit:hover {
-  background-color: var(--jp-layout-color0);
-  box-shadow: var(--jp-toolbar-box-shadow);
-  border: 1px solid var(--jp-toolbar-border-color);
-  z-index: 1; /* raise overlapping border */
-}
-
-
-.jp-Git-timeline-commit:active {
-  border: 1px solid var(--jp-toolbar-border-color);
-  background-color: var(--jp-toolbar-active-background);
-  box-shadow: var(--jp-toolbar-box-shadow);
-}
-.jp-GitSessions-sectionPastCommitSelectedButton{
-  width: 45px;
-  height: 30px;
-  background-color: white;
-  box-shadow: var(--jp-toolbar-box-shadow);
-  border: none;
-  z-index: 1; /* raise overlapping border */
-}
-
-.jp-Git-commit-info{
->>>>>>> 2ca1ac85
-  font-size: var(--jp-ui-font-size1);
-  flex: 1 1 auto;
-  margin-right: 4px;
-  padding-left: 4px;
-  text-overflow: ellipsis;
-  overflow: hidden;
-  white-space: nowrap;
-  border-radius: 2px;
-  transition: background-color 0.1s ease;
-}
-.jp-Git-fileLabel:hover {
-  background-color: rgba(153,153,153,.1);
-}
-.jp-Git-fileLabel:focus {
-  background-color: rgba(153,153,153,.2);
-}
-
-
-.jp-Git-fileIcon {
-  flex: 0 0 auto;
-  padding: 0px 8px;
-  margin-right: 4px;
-  margin-left: 8px;
-  vertical-align: baseline;
-  background-size: 16px;
-  background-repeat: no-repeat;
-  background-position: center;
-}
-.jp-Git-fileIcon.jp-mod-notebook {
-  background-image: var(--jp-icon-book);
-}
-.jp-Git-fileIcon.jp-mod-console {
-  background-image: var(--jp-icon-terminal);
-}
-.jp-Git-fileIcon.jp-mod-file:before {
-  background-image: var(--jp-icon-file);
-}
-.jp-Git-fileIcon.jp-mod-terminal {
-  background-image: var(--jp-icon-terminal);
-}
-.jp-Git-fileIcon.jp-OpenFolderIcon {
-  background-image: var(--jp-icon-directory);
-}
-.jp-Git-fileIcon.jp-FileIcon {
-  background-image: var(--jp-icon-file);
-}
-.jp-Git-fileIcon.jp-YamlIcon {
-  background-image: var(--jp-icon-yaml);
-}
-.jp-Git-fileIcon.jp-MarkdownIcon {
-  background-image: var(--jp-icon-markdown);
-}
-.jp-Git-fileIcon.jp-ImageIcon {
-  background-image: var(--jp-icon-image);
-}
-.jp-Git-fileIcon.jp-SpreadsheetIcon {
-  background-image: var(--jp-icon-spreadsheet);
-}
-.jp-Git-fileIcon.jp-JSONIcon {
-  background-image: var(--jp-icon-json);
-}
-<<<<<<< HEAD
-.jp-Git-fileIcon.jp-PythonIcon {
-=======
-.jp-Git-repo-icon {
-  flex: 0 0 auto;
-  padding: 0px 8px;
-  margin-right: 4px;
-  margin-left: 8px;
-  vertical-align: baseline;
-  background-size: 16px;
-  background-repeat: no-repeat;
-  background-position: center;
-  background-image: url(git_button_circles/home.svg);
-  background-repeat: no-repeat;
-  background-position: center;
-  background-size: 100%;
-}
-.jp-GitSessions-itemIcon.jp-PythonIcon {
->>>>>>> 2ca1ac85
-  background-image: var(--jp-icon-python);
-}
-.jp-Git-fileIcon.jp-RKernelIcon {
-  background-image: var(--jp-icon-r);
-}
-
-
-<<<<<<< HEAD
-/*-----------------------------------------------------------------------------
-| Git-staged-special (staged background, input box, commit button...)
-|----------------------------------------------------------------------------*/
-
-.jp-Git-staged {
-  background-color: green;
-  flex: 0 0 auto;
-  margin: 4px 0px;
-  padding: 4px 12px;
-  font-weight: 600;
-  text-transform: uppercase;
-  border-bottom: var(--jp-border-width) solid var(--jp-border-color2);
-  letter-spacing: 1px;
-}
-
-.jp-Git-staged-commit-msg{
-  width: 85%;
-  font-weight: 300;
-}
-.jp-Git-staged-commit-button{
-  background-color: transparent;
-}
-
-.jp-Git-staged-header-label {
-=======
-.jp-Git-label{
->>>>>>> 2ca1ac85
-  font-size: var(--jp-ui-font-size1);
-  flex: 1 1 auto;
-  margin-right: 4px;
-  padding-left: 4px;
-  text-overflow: ellipsis;
-  overflow: hidden;
-  white-space: nowrap;
-  border-radius: 2px;
-  transition: background-color 0.1s ease;
-}
-.jp-Git-staged-header-label:hover {
-  background-color: rgba(153,153,153,.1);
-}
-.jp-Git-staged-header-label:focus {
-  background-color: rgba(153,153,153,.2);
-}
-
-.jp-Git-staged-fileContainer {
-  flex: 1 1 auto;
-  margin: 0;
-  padding: 0;
-  overflow: auto;
-}
-
-<<<<<<< HEAD
-/*-----------------------------------------------------------------------------
-| Git-unstaged-special (unstaged background)
-|----------------------------------------------------------------------------*/
-.jp-Git-unstaged {
-  background-color: lightgrey;
-  flex: 0 0 auto;
-  margin: 4px 0px;
-  padding: 4px 12px;
-  font-weight: 600;
-  text-transform: uppercase;
-  border-bottom: var(--jp-border-width) solid var(--jp-border-color2);
-  letter-spacing: 1px;
-}
-
-.jp-Git-unstaged-header-label {
-=======
-.jp-Git-repo-path {
->>>>>>> 2ca1ac85
-  font-size: var(--jp-ui-font-size1);
-  flex: 1 1 auto;
-  margin-right: 4px;
-  padding-left: 4px;
-  text-overflow: ellipsis;
-  overflow: hidden;
-  white-space: nowrap;
-  border-radius: 2px;
-  transition: background-color 0.1s ease;
-<<<<<<< HEAD
-}
-.jp-Git-unstaged-header-label:hover {
-  background-color: rgba(153,153,153,.1);
-=======
->>>>>>> 2ca1ac85
-}
-.jp-Git-unstaged-header-label:focus {
-  background-color: rgba(153,153,153,.2);
-}
-
-.jp-Git-unstaged-fileContainer {
-  flex: 1 1 auto;
-  margin: 0;
-  padding: 0;
-  overflow: auto;
-}
-
-<<<<<<< HEAD
-/*-----------------------------------------------------------------------------
-| Git-untracked-special (untracked background)
-|----------------------------------------------------------------------------*/
-.jp-Git-untracked {
-  background-color: lightgrey;
-  flex: 0 0 auto;
-  margin: 4px 0px;
-  padding: 4px 12px;
-  font-weight: 600;
-  text-transform: uppercase;
-  border-bottom: var(--jp-border-width) solid var(--jp-border-color2);
-  letter-spacing: 1px;
-}
-
-.jp-Git-untracked-header-label {
-  font-size: var(--jp-ui-font-size1);
-  flex: 1 1 auto;
-  margin-right: 4px;
-  padding-left: 4px;
-  text-overflow: ellipsis;
-  overflow: hidden;
-  white-space: nowrap;
-=======
-.jp-Git-label:focus {
-  background-color: rgba(153,153,153,.2);
-}
-
-.jp-Git-add.jp-mod-styled  {
+
+/*-----------------------------------------------------------------------------
+| Git-button (for add, reset, discard)
+|----------------------------------------------------------------------------*/
+.jp-Git-button-add.jp-mod-styled{
   margin: 0px 4px;
   color: var(--jp-warn-color1);
   font-weight: 400;
@@ -786,61 +529,12 @@
   height: var(--jp-private-running-shutdown-button-height);
   line-height: var(--jp-private-running-shutdown-button-height);
   transition: background-color 0.1s ease;
->>>>>>> 2ca1ac85
-  border-radius: 2px;
-  transition: background-color 0.1s ease;
-}
-<<<<<<< HEAD
-.jp-Git-untracked-header-label:hover {
-  background-color: rgba(153,153,153,.1);
-}
-.jp-Git-untracked-header-label:focus {
-  background-color: rgba(153,153,153,.2);
-}
-
-.jp-Git-untracked-fileContainer {
-  flex: 1 1 auto;
-  margin: 0;
-  padding: 0;
-  overflow: auto;
-}
-
-/*-----------------------------------------------------------------------------
-| Git-button (for add, reset, discard)
-|----------------------------------------------------------------------------*/
-.jp-Git-button-add.jp-mod-styled{
-=======
-.jp-Git-add.jp-mod-styled :hover {
-  background-color: rgba(153,153,153,.1);
-}
-.jp-Git-add.jp-mod-styled :focus {
-  border: none;
-  box-shadow: none;
-  background-color: rgba(153,153,153,.2);
-}
-
-.jp-Git-reset.jp-mod-styled {
->>>>>>> 2ca1ac85
-  margin: 0px 4px;
-  color: var(--jp-warn-color1);
-  font-weight: 400;
-  background-color: transparent;
-  height: var(--jp-private-running-shutdown-button-height);
-  line-height: var(--jp-private-running-shutdown-button-height);
-  transition: background-color 0.1s ease;
-  border-radius: 2px;
-}
-<<<<<<< HEAD
+  border-radius: 2px;
+}
 .jp-Git-button-add.jp-mod-styled:hover {
   background-color: rgba(153,153,153,.1);
 }
 .jp-Git-button-add.jp-mod-styled:focus {
-=======
-.jp-Git-reset.jp-mod-styled:hover {
-  background-color: rgba(153,153,153,.1);
-}
-.jp-Git-reset.jp-mod-styled:focus {
->>>>>>> 2ca1ac85
   border: none;
   box-shadow: none;
   background-color: rgba(153,153,153,.2);
@@ -865,11 +559,7 @@
   background-color: rgba(153,153,153,.2);
 }
 
-<<<<<<< HEAD
 .jp-Git-button-discard.jp-mod-styled{
-=======
-.jp-Git-commit.jp-mod-styled {
->>>>>>> 2ca1ac85
   margin: 0px 4px;
   color: var(--jp-warn-color1);
   font-weight: 400;
@@ -879,17 +569,11 @@
   transition: background-color 0.1s ease;
   border-radius: 2px;
 }
-<<<<<<< HEAD
+
 .jp-Git-button-discard.jp-mod-styled:hover {
   background-color: rgba(153,153,153,.1);
 }
 .jp-Git-button-discard.jp-mod-styled:focus {
-=======
-.jp-Git-commit.jp-mod-styled:hover {
-  background-color: rgba(153,153,153,.1);
-}
-.jp-Git-commit.jp-mod-styled:focus {
->>>>>>> 2ca1ac85
   border: none;
   box-shadow: none;
   background-color: rgba(153,153,153,.2);
