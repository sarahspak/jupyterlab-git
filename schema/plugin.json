--- conflicted
+++ resolved
@@ -5,31 +5,29 @@
   "description": "jupyterlab-git settings.",
   "type": "object",
   "properties": {
+    "disableBranchWithChanges": {
+      "type": "boolean",
+      "title": "Disable branch with changes",
+      "description": "Disable all branch operations (new, switch) when there are changed/staged files",
+      "default": false
+    },
     "historyCount": {
       "type": "integer",
       "title": "History count",
       "description": "Number of (most recent) commits shown in the history log",
       "default": 25
     },
-<<<<<<< HEAD
-    "disableBranchWithChanges": {
-      "type": "boolean",
-      "title": "Disable branch with changes",
-      "description": "Disable all branch operations (new, switch) when there are changed/staged files",
-      "default": false
-=======
+    "refreshInterval": {
+      "type": "integer",
+      "title": "Refresh interval",
+      "description": "Number of milliseconds between polling the file system for changes.",
+      "default": 3000
+    },
     "simpleStaging": {
       "type": "boolean",
       "title": "Simple staging flag",
       "description": "If true, use a simplified concept of staging. Only files with changes are shown (instead of showing staged/changed/untracked), and all files with changes will be automatically staged",
       "default": false
-    },
-    "refreshInterval": {
-      "type": "integer",
-      "title": "Refresh interval",
-      "description": "Number of milliseconds between polling the file system for changes.",
-      "default": 3000
->>>>>>> b83568a1
     }
   }
 }