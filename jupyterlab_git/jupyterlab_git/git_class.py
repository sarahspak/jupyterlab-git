--- conflicted
+++ resolved
@@ -32,28 +32,18 @@
                 result.append({'x':line[0],'y':line[1],'to':line[3:],'from':None})
             return {"code": p.returncode, "files":result}
         else:
-<<<<<<< HEAD
+
             return {"code": p.returncode, 'command':"git status --porcelain", "message": my_error.decode('utf-8')}
 
     def log(self,current_path):
         p = Popen(["git", "log","--pretty=format:%h-%an-%ar-%s"], stdout=PIPE, stderr=PIPE, cwd = os.getcwd()+'/'+current_path)
-=======
-            return {"code": p.returncode, "message": my_error.decode('utf-8')}
-
-    def log(self,top_repo_path):
-        p = Popen(["git", "log","--pretty=format:%an-%s-%ar"], stdout=PIPE, stderr=PIPE, cwd = top_repo_path)
->>>>>>> 5bedbc60
         my_output,my_error = p.communicate()
         if(p.returncode==0):
             result = []
             line_array = my_output.decode('utf-8').splitlines()
             for line in line_array:
                 linesplit = line.split('-')
-<<<<<<< HEAD
                 result.append({'commit':linesplit[0], 'author': linesplit[1],'date':linesplit[2],'commit_msg':linesplit[3]})
-=======
-                result.append({'author':linesplit[0], 'commitMsg': linesplit[1],'commitDate':linesplit[2]})
->>>>>>> 5bedbc60
             return {"code": p.returncode, "commits":result}
         else:
             return {"code":p.returncode, "message":my_error.decode('utf-8')}
@@ -71,7 +61,7 @@
         else:
             return {"code":p.returncode, "message":my_error.decode('utf-8')}
 
-<<<<<<< HEAD
+
 
     def branch(self, current_path):
         p = Popen(["git", "branch", "-a"], stdout=PIPE, stderr=PIPE, cwd = os.getcwd()+'/'+current_path)
@@ -98,8 +88,7 @@
             return {"code": p.returncode, "repos":result}
         else:
             return {"code": p.returncode, 'command':"git branch -a", "message": my_error.decode('utf-8')}
-=======
->>>>>>> 5bedbc60
+
 
     def showtoplevel(self, current_path):
         p = Popen(["git", "rev-parse", "--show-toplevel"], stdout=PIPE, stderr=PIPE, cwd = os.getcwd()+'/'+current_path)
@@ -108,11 +97,8 @@
             result ={"code": p.returncode, "top_repo_path": my_output.decode('utf-8').strip('\n')}
             return result
         else:
-<<<<<<< HEAD
             return {"code": p.returncode, 'command':"git rev-parse --show-toplevel", "message": my_error.decode('utf-8')}
-=======
-            return {"code": p.returncode, "message": my_error.decode('utf-8')}
->>>>>>> 5bedbc60
+
 
     def showprefix(self, current_path):
         p = Popen(["git", "rev-parse", "--show-prefix"], stdout=PIPE, stderr=PIPE, cwd = os.getcwd()+'/'+current_path)
@@ -121,11 +107,7 @@
             result ={"code": p.returncode, "under_repo_path": my_output.decode('utf-8').strip('\n')}
             return result
         else:
-<<<<<<< HEAD
             return {"code": p.returncode, 'command':"git rev-parse --show-prefix", "message": my_error.decode('utf-8')}
-=======
-            return {"code": p.returncode, "message": my_error.decode('utf-8')}
->>>>>>> 5bedbc60
 
     def add(self, filename, top_repo_path):
         my_output = subprocess.check_output(["git", "add", filename], cwd = top_repo_path)
@@ -179,24 +161,7 @@
         print("Hi there! post extensions!!")
         return my_output
 
-<<<<<<< HEAD
     def push(self, origin, master,top_repo_path):
         my_output = subprocess.check_output(["git", "push", origin,master], cwd = top_repo_path)
         print("Hi there! post extensions!!")
-        return my_output
-=======
-    def pull(self, origin, master,top_repo_path):
-        my_output_1 = subprocess.check_output(["git", "fetch", "--all"], cwd = top_repo_path)
-        str1 = origin +"/"+master
-        my_output = subprocess.check_output(["git", "reset","--hard", str1], cwd = top_repo_path)
-        print("Hi there! post extensions!!")
-        return my_output
-
-    def push(self, origin, master,top_repo_path):
-        my_output = subprocess.check_output(["git", "push", origin,master], cwd = top_repo_path)
-        print("Hi there! post extensions!!")
-        return my_output
-
-
-      
->>>>>>> 5bedbc60
+        return my_output