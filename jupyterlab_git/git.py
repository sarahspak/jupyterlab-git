"""
Module for executing git commands, sending results back to the handlers
"""
import os
import re
import subprocess
from urllib.parse import unquote

import pexpect
import tornado


# Git configuration options exposed through the REST API
ALLOWED_OPTIONS = ['user.name', 'user.email']
# Regex pattern to capture (key, value) of Git configuration options.
# See https://git-scm.com/docs/git-config#_syntax for git var syntax
CONFIG_PATTERN = re.compile(r"(?:^|\n)([\w\-\.]+)\=")


async def execute(
    cmdline: "List[str]",
    cwd: "Optional[str]" = None,
    env: "Optional[Dict[str, str]]" = None,
    username: "Optional[str]" = None,
    password: "Optional[str]" = None,
) -> "Tuple[int, str, str]":
    """Asynchronously execute a command.
    
    Args:
        cmdline (List[str]): Command line to be executed
        cwd (Optional[str]): Current working directory
        env (Optional[Dict[str, str]]): Defines the environment variables for the new process
        username (Optional[str]): User name
        password (Optional[str]): User password
    Returns:
        (int, str, str): (return code, stdout, stderr)
    """

    async def call_subprocess_with_authentication(
        cmdline: "List[str]",
        username: "str",
        password: "str",
        cwd: "Optional[str]" = None,
        env: "Optional[Dict[str, str]]" = None,
    ) -> "Tuple[int, str, str]":
        try:
            p = pexpect.spawn(
                cmdline[0], cmdline[1:], cwd=cwd, env=env, encoding="utf-8", timeout=None
            )

            # We expect a prompt from git
            # In most of cases git will prompt for username and
            #  then for password
            # In some cases (Bitbucket) username is included in
            #  remote URL, so git will not ask for username
            i = await p.expect(["Username for .*: ", "Password for .*:"], async_=True)
            if i == 0:  # ask for username then password
                p.sendline(username)
                await p.expect("Password for .*:", async_=True)
                p.sendline(password)
            elif i == 1:  # only ask for password
                p.sendline(password)

            await p.expect(pexpect.EOF, async_=True)
            response = p.before

            returncode = p.wait()
            p.close()

            return returncode, "", response
        except pexpect.exceptions.EOF:  # In case of pexpect failure
            response = p.before
            returncode = p.exitstatus
            p.close()  # close process
            return returncode, "", response

    def call_subprocess(
        cmdline: "List[str]",
        cwd: "Optional[str]" = None,
        env: "Optional[Dict[str, str]]" = None,
    ) -> "Tuple[int, str, str]":
        process = subprocess.Popen(
            cmdline, stdout=subprocess.PIPE, stderr=subprocess.PIPE, cwd=cwd, env=env
        )
        output, error = process.communicate()
        return (process.returncode, output.decode("utf-8"), error.decode("utf-8"))

    if username is not None and password is not None:
        code, output, error = await call_subprocess_with_authentication(
            cmdline,
            username,
            password,
            cwd,
            env,
        )
    else:
        current_loop = tornado.ioloop.IOLoop.current()
        code, output, error = await current_loop.run_in_executor(
            None, call_subprocess, cmdline, cwd, env
        )

    return code, output, error


class Git:
    """
    A single parent class containing all of the individual git methods in it.
    """

    def __init__(self, contents_manager):
        self.contents_manager = contents_manager
        self.root_dir = os.path.expanduser(contents_manager.root_dir)

    async def config(self, top_repo_path, **kwargs):
        """Get or set Git options.
        
        If no kwargs, all options are returned. Otherwise kwargs are set.
        """
        response = {"code": 1}

        if len(kwargs):
            output = []
            for k, v in filter(
                lambda t: True if t[0] in ALLOWED_OPTIONS else False, kwargs.items()
            ):
                cmd = ["git", "config", "--add", k, v]
                code, out, err = await execute(cmd, cwd=top_repo_path)
                output.append(out.strip())
                response["code"] = code
                if code != 0:
                    response["command"] = " ".join(cmd)
                    response["message"] = err.strip()
                    return response

            response["message"] = "\n".join(output).strip()
        else:
            cmd = ["git", "config", "--list"]
            code, output, error = await execute(cmd, cwd=top_repo_path)
            response = {"code": code}

            if code != 0:
                response["command"] = " ".join(cmd)
                response["message"] = error.strip()
            else:
                raw = output.strip()
                s = CONFIG_PATTERN.split(raw)
                response["options"] = {k:v for k, v in zip(s[1::2], s[2::2]) if k in ALLOWED_OPTIONS}

        return response

    async def changed_files(self, base=None, remote=None, single_commit=None):
        """Gets the list of changed files between two Git refs, or the files changed in a single commit

        There are two reserved "refs" for the base
            1. WORKING : Represents the Git working tree
            2. INDEX: Represents the Git staging area / index
        
        Keyword Arguments:
            single_commit {string} -- The single commit ref
            base {string} -- the base Git ref
            remote {string} -- the remote Git ref
        
        Returns:
            dict -- the response of format {
                "code": int, # Command status code
                "files": [string, string], # List of files changed.
                "message": [string] # Error response
            }
        """
        if single_commit:
            cmd = ["git", "diff", "{}^!".format(single_commit), "--name-only"]
        elif base and remote:
            if base == "WORKING":
                cmd = ["git", "diff", remote, "--name-only"]
            elif base == "INDEX":
                cmd = ["git", "diff", "--staged", remote, "--name-only"]
            else:
                cmd = ["git", "diff", base, remote, "--name-only"]
        else:
            raise tornado.web.HTTPError(
                400, "Either single_commit or (base and remote) must be provided"
            )

        response = {}
        try:
            code, output, error = await execute(cmd, cwd=self.root_dir)
        except subprocess.CalledProcessError as e:
            response["code"] = e.returncode
            response["message"] = e.output.decode("utf-8")
        else:
            response["code"] = code
            if code != 0:
                response["command"] = " ".join(cmd)
                response["message"] = error
            else:
                response["files"] = output.strip().split("\n")

        return response

    async def clone(self, current_path, repo_url, auth=None):
        """
        Execute `git clone`.
        When no auth is provided, disables prompts for the password to avoid the terminal hanging.
        When auth is provided, await prompts for username/passwords and sends them
        :param current_path: the directory where the clone will be performed.
        :param repo_url: the URL of the repository to be cloned.
        :param auth: OPTIONAL dictionary with 'username' and 'password' fields
        :return: response with status code and error message.
        """
        env = os.environ.copy()
        if auth:
            env["GIT_TERMINAL_PROMPT"] = "1"
            code, _, error = await execute(
                ["git", "clone", unquote(repo_url), "-q"],
                username=auth["username"],
                password=auth["password"],
                cwd=os.path.join(self.root_dir, current_path),
                env=env,
            )
        else:
            env["GIT_TERMINAL_PROMPT"] = "0"
            code, _, error = await execute(
                ["git", "clone", unquote(repo_url)],
                cwd=os.path.join(self.root_dir, current_path),
                env=env,
            )

        response = {"code": code}

        if code != 0:
            response["message"] = error.strip()

        return response

    async def status(self, current_path):
        """
        Execute git status command & return the result.
        """
        cmd = ["git", "status", "--porcelain", "-u"]
        code, my_output, my_error = await execute(
            cmd, cwd=os.path.join(self.root_dir, current_path),
        )

        if code != 0:
            return {
                "code": code,
                "command": " ".join(cmd),
                "message": my_error,
            }

        result = []
        line_array = my_output.splitlines()
        for line in line_array:
            to1 = None
            from_path = line[3:]
            if line[0] == "R":
                to0 = line[3:].split(" -> ")
                to1 = to0[len(to0) - 1]
            else:
                to1 = line[3:]
            if to1.startswith('"'):
                to1 = to1[1:]
            if to1.endswith('"'):
                to1 = to1[:-1]
            result.append({"x": line[0], "y": line[1], "to": to1, "from": from_path})
        return {"code": code, "files": result}

    async def log(self, current_path, history_count=10):
        """
        Execute git log command & return the result.
        """
        cmd = [
            "git",
            "log",
            "--pretty=format:%H%n%an%n%ar%n%s",
            ("-%d" % history_count),
        ]
        code, my_output, my_error = await execute(
            cmd, cwd=os.path.join(self.root_dir, current_path),
        )
        if code != 0:
            return {"code": code, "command": " ".join(cmd), "message": my_error}

        result = []
        line_array = my_output.splitlines()
        i = 0
        PREVIOUS_COMMIT_OFFSET = 4
        while i < len(line_array):
            if i + PREVIOUS_COMMIT_OFFSET < len(line_array):
                result.append(
                    {
                        "commit": line_array[i],
                        "author": line_array[i + 1],
                        "date": line_array[i + 2],
                        "commit_msg": line_array[i + 3],
                        "pre_commit": line_array[i + PREVIOUS_COMMIT_OFFSET],
                    }
                )
            else:
                result.append(
                    {
                        "commit": line_array[i],
                        "author": line_array[i + 1],
                        "date": line_array[i + 2],
                        "commit_msg": line_array[i + 3],
                        "pre_commit": "",
                    }
                )
            i += PREVIOUS_COMMIT_OFFSET
        return {"code": code, "commits": result}

    async def detailed_log(self, selected_hash, current_path):
        """
        Execute git log -1 --stat --numstat --oneline command (used to get
        insertions & deletions per file) & return the result.
        """
        cmd = ["git", "log", "-1", "--stat", "--numstat", "--oneline", selected_hash]
        code, my_output, my_error = await execute(
            cmd, cwd=os.path.join(self.root_dir, current_path),
        )

        if code != 0:
            return {"code": code, "command": " ".join(cmd), "message": my_error}

        result = []
        note = [0] * 3
        count = 0
        temp = ""
        line_array = my_output.splitlines()
        length = len(line_array)
        INSERTION_INDEX = 0
        DELETION_INDEX = 1
        MODIFIED_FILE_PATH_INDEX = 2
        if length > 1:
            temp = line_array[length - 1]
            words = temp.split()
            for i in range(0, len(words)):
                if words[i].isdigit():
                    note[count] = words[i]
                    count += 1
            for num in range(1, int(length / 2)):
                line_info = line_array[num].split(maxsplit=2)
                words = line_info[2].split("/")
                length = len(words)
                result.append(
                    {
                        "modified_file_path": line_info[MODIFIED_FILE_PATH_INDEX],
                        "modified_file_name": words[length - 1],
                        "insertion": line_info[INSERTION_INDEX],
                        "deletion": line_info[DELETION_INDEX],
                    }
                )

        if note[2] == 0 and length > 1:
            if "-" in temp:
                exchange = note[1]
                note[1] = note[2]
                note[2] = exchange

        return {
            "code": code,
            "modified_file_note": temp,
            "modified_files_count": note[0],
            "number_of_insertions": note[1],
            "number_of_deletions": note[2],
            "modified_files": result,
        }

    async def diff(self, top_repo_path):
        """
        Execute git diff command & return the result.
        """
        cmd = ["git", "diff", "--numstat"]
        code, my_output, my_error = await execute(cmd, cwd=top_repo_path)

        if code != 0:
            return {"code": code, "command": " ".join(cmd), "message": my_error}

        result = []
        line_array = my_output.splitlines()
        for line in line_array:
            linesplit = line.split()
            result.append(
                {
                    "insertions": linesplit[0],
                    "deletions": linesplit[1],
                    "filename": linesplit[2],
                }
            )
        return {"code": code, "result": result}

    async def branch(self, current_path):
        """
        Execute 'git for-each-ref' command & return the result.
        """
        heads = await self.branch_heads(current_path)
        if heads["code"] != 0:
            # error; bail
            return heads

        remotes = await self.branch_remotes(current_path)
        if remotes["code"] != 0:
            # error; bail
            return remotes

        # all's good; concatenate results and return
        return {
            "code": 0,
            "branches": heads["branches"] + remotes["branches"],
            "current_branch": heads["current_branch"],
        }

    async def branch_heads(self, current_path):
        """
        Execute 'git for-each-ref' command on refs/heads & return the result.
        """
        # Format reference: https://git-scm.com/docs/git-for-each-ref#_field_names
        formats = ["refname:short", "objectname", "upstream:short", "HEAD"]
        cmd = [
            "git",
            "for-each-ref",
            "--format=" + "%09".join("%({})".format(f) for f in formats),
            "refs/heads/",
        ]

        code, output, error = await execute(
            cmd, cwd=os.path.join(self.root_dir, current_path)
        )
        if code != 0:
            return {"code": code, "command": " ".join(cmd), "message": error}

        current_branch = None
        results = []
        try:
            for name, commit_sha, upstream_name, is_current_branch in (
                line.split("\t") for line in output.splitlines()
            ):
                is_current_branch = bool(is_current_branch.strip())

                branch = {
                    "is_current_branch": is_current_branch,
                    "is_remote_branch": False,
                    "name": name,
                    "upstream": upstream_name if upstream_name else None,
                    "top_commit": commit_sha,
                    "tag": None,
                }
                results.append(branch)
                if is_current_branch:
                    current_branch = branch

            # Above can fail in certain cases, such as an empty repo with
            # no commits. In that case, just fall back to determining
            # current branch
            if not current_branch:
                current_name = await self.get_current_branch(current_path)
                branch = {
                    "is_current_branch": True,
                    "is_remote_branch": False,
                    "name": current_name,
                    "upstream": None,
                    "top_commit": None,
                    "tag": None,
                }
                results.append(branch)
                current_branch = branch

            return {
                "code": code,
                "branches": results,
                "current_branch": current_branch,
            }

        except Exception as downstream_error:
            return {
                "code": -1,
                "command": " ".join(cmd),
                "message": str(downstream_error),
            }

    async def branch_remotes(self, current_path):
        """
        Execute 'git for-each-ref' command on refs/heads & return the result.
        """
        # Format reference: https://git-scm.com/docs/git-for-each-ref#_field_names
        formats = ["refname:short", "objectname"]
        cmd = [
            "git",
            "for-each-ref",
            "--format=" + "%09".join("%({})".format(f) for f in formats),
            "refs/remotes/",
        ]

        code, output, error = await execute(
            cmd, cwd=os.path.join(self.root_dir, current_path)
        )
        if code != 0:
            return {"code": code, "command": " ".join(cmd), "message": error}

        results = []
        try:
            for name, commit_sha in (
                line.split("\t") for line in output.splitlines()
            ):
                results.append(
                    {
                        "is_current_branch": False,
                        "is_remote_branch": True,
                        "name": name,
                        "upstream": None,
                        "top_commit": commit_sha,
                        "tag": None,
                    }
                )
            return {"code": code, "branches": results}
        except Exception as downstream_error:
            return {
                "code": -1,
                "command": " ".join(cmd),
                "message": str(downstream_error),
            }

    async def show_top_level(self, current_path):
        """
        Execute git --show-toplevel command & return the result.
        """
        cmd = ["git", "rev-parse", "--show-toplevel"]
        code, my_output, my_error = await execute(
            cmd,
            cwd=os.path.join(self.root_dir, current_path),
        )
        if code == 0:
            return {"code": code, "top_repo_path": my_output.strip("\n")}
        else:
            return {
                "code": code,
                "command": " ".join(cmd),
                "message": my_error,
            }

    async def show_prefix(self, current_path):
        """
        Execute git --show-prefix command & return the result.
        """
        cmd = ["git", "rev-parse", "--show-prefix"]
        code, my_output, my_error = await execute(
            cmd,
            cwd=os.path.join(self.root_dir, current_path),
        )
        if code == 0:
            result = {"code": code, "under_repo_path": my_output.strip("\n")}
            return result
        else:
            return {
                "code": code,
                "command": " ".join(cmd),
                "message": my_error,
            }

    async def add(self, filename, top_repo_path):
        """
        Execute git add<filename> command & return the result.
        """
        if not isinstance(filename, str):
            # assume filename is a sequence of str
            cmd = ["git", "add"] + list(filename)
        else:
            cmd = ["git", "add", filename]
        code, _, error = await execute(cmd, cwd=top_repo_path)

        if code != 0:
            return {"code": code, "command": " ".join(cmd), "message": error}
        return {"code": code}

    async def add_all(self, top_repo_path):
        """
        Execute git add all command & return the result.
        """
        cmd = ["git", "add", "-A"]
        code, _, error = await execute(cmd, cwd=top_repo_path)

        if code != 0:
            return {"code": code, "command": " ".join(cmd), "message": error}
        return {"code": code}

    async def add_all_unstaged(self, top_repo_path):
        """
        Execute git add all unstaged command & return the result.
        """
        cmd = ["git", "add", "-u"]
        code, _, error = await execute(cmd, cwd=top_repo_path)

        if code != 0:
            return {"code": code, "command": " ".join(cmd), "message": error}
        return {"result": code}

    async def add_all_untracked(self, top_repo_path):
        """
        Execute git add all untracked command & return the result.
        """
        cmd = ["echo", "a\n*\nq\n", "|", "git", "add", "-i"]
        code, _, error = await execute(cmd, cwd=top_repo_path)

        if code != 0:
            return {"code": code, "command": " ".join(cmd), "message": error}
        return {"code": code}

    async def reset(self, filename, top_repo_path):
        """
        Execute git reset <filename> command & return the result.
        """
        cmd = ["git", "reset", "--", filename]
        code, _, error = await execute(cmd, cwd=top_repo_path)

        if code != 0:
            return {"code": code, "command": " ".join(cmd), "message": error}
        return {"code": code}

    async def reset_all(self, top_repo_path):
        """
        Execute git reset command & return the result.
        """
        cmd = ["git", "reset"]
        code, _, error = await execute(cmd, cwd=top_repo_path)

        if code != 0:
            return {"code": code, "command": " ".join(cmd), "message": error}
        return {"code": code}

    async def delete_commit(self, commit_id, top_repo_path):
        """
        Delete a specified commit from the repository.
        """
        cmd = ["git", "revert", "--no-commit", commit_id]
        code, _, error = await execute(cmd, cwd=top_repo_path)

        if code != 0:
            return {"code": code, "command": " ".join(cmd), "message": error}
        return {"code": code}

    async def reset_to_commit(self, commit_id, top_repo_path):
        """
        Reset the current branch to a specific past commit.
        """
        cmd = ["git", "reset", "--hard"]
        if commit_id:
            cmd.append(commit_id)
        code, _, error = await execute(cmd, cwd=top_repo_path)

        if code != 0:
            return {"code": code, "command": " ".join(cmd), "message": error}
        return {"code": code}

<<<<<<< HEAD
    async def checkout_new_branch(self, branchname, current_path):
        """
        Execute git checkout <make-branch> command & return the result.
        """
        cmd = ["git", "checkout", "-b", branchname]
        code, my_output, my_error = await execute(
            cmd, cwd=os.path.join(self.root_dir, current_path),
=======
    def checkout_new_branch(self, branchname, startpoint, current_path):
        """
        Execute git checkout <make-branch> command & return the result.
        """
        cmd = ["git", "checkout", "-b", branchname, startpoint]
        p = Popen(
            cmd,
            stdout=PIPE,
            stderr=PIPE,
            cwd=os.path.join(self.root_dir, current_path),
>>>>>>> 14a4e9a7
        )
        if code == 0:
            return {"code": code, "message": my_output}
        else:
            return {
                "code": code,
                "command": " ".join(cmd),
                "message": my_error,
            }

    async def _get_branch_reference(self, branchname, current_path):
        """
        Execute git rev-parse --symbolic-full-name <branch-name> and return the result (or None).
        """
        code, my_output, _ = await execute(
            ["git", "rev-parse", "--symbolic-full-name", branchname],
            cwd=os.path.join(self.root_dir, current_path),
        )
        if code == 0:
            return my_output.strip("\n")
        else:
            return None

    async def checkout_branch(self, branchname, current_path):
        """
        Execute git checkout <branch-name> command & return the result.
        Use the --track parameter for a remote branch.
        """
        reference_name = await self._get_branch_reference(branchname, current_path)
        if reference_name is None:
            is_remote_branch = False
        else:
            is_remote_branch = self._is_remote_branch(reference_name)

        if is_remote_branch:
            cmd = ["git", "checkout", "--track", branchname]
        else:
            cmd = ["git", "checkout", branchname]

        code, my_output, my_error = await execute(
            cmd, cwd=os.path.join(self.root_dir, current_path)
        )

        if code == 0:
            return {"code": 0, "message": my_output}
        else:
            return {"code": code, "message": my_error, "command": " ".join(cmd)}

    async def checkout(self, filename, top_repo_path):
        """
        Execute git checkout command for the filename & return the result.
        """
        cmd = ["git", "checkout", "--", filename]
        code, _, error = await execute(cmd, cwd=top_repo_path)

        if code != 0:
            return {"code": code, "command": " ".join(cmd), "message": error}
        return {"code": code}

    async def checkout_all(self, top_repo_path):
        """
        Execute git checkout command & return the result.
        """
        cmd = ["git", "checkout", "--", "."]
        code, _, error = await execute(cmd, cwd=top_repo_path)

        if code != 0:
            return {"code": code, "command": " ".join(cmd), "message": error}
        return {"code": code}

    async def commit(self, commit_msg, top_repo_path):
        """
        Execute git commit <filename> command & return the result.
        """
        cmd = ["git", "commit", "-m", commit_msg]
        code, _, error = await execute(cmd, cwd=top_repo_path)

        if code != 0:
            return {"code": code, "command": " ".join(cmd), "message": error}
        return {"code": code}

    async def pull(self, curr_fb_path, auth=None):
        """
        Execute git pull --no-commit.  Disables prompts for the password to avoid the terminal hanging while waiting
        for auth.
        """
        env = os.environ.copy()
        if auth:
            env["GIT_TERMINAL_PROMPT"] = "1"
            code, _, error = await execute(
                ["git", "pull", "--no-commit"],
                username=auth["username"],
                password=auth["password"],
                cwd=os.path.join(self.root_dir, curr_fb_path),
                env=env,
            )
        else:
            env["GIT_TERMINAL_PROMPT"] = "0"
            code, _, error = await execute(
                ["git", "pull", "--no-commit"],
                env=env,
                cwd=os.path.join(self.root_dir, curr_fb_path),
            )

        response = {"code": code}

        if code != 0:
            response["message"] = error.strip()

        return response

    async def push(self, remote, branch, curr_fb_path, auth=None):
        """
        Execute `git push $UPSTREAM $BRANCH`. The choice of upstream and branch is up to the caller.
        """
        env = os.environ.copy()
        if auth:
            env["GIT_TERMINAL_PROMPT"] = "1"
            code, _, error = await execute(
                ["git", "push", remote, branch],
                username=auth["username"],
                password=auth["password"],
                cwd=os.path.join(self.root_dir, curr_fb_path),
                env=env,
            )
        else:
            env["GIT_TERMINAL_PROMPT"] = "0"
            code, _, error = await execute(
                ["git", "push", remote, branch],
                env=env,
                cwd=os.path.join(self.root_dir, curr_fb_path),
            )

        response = {"code": code}

        if code != 0:
            response["message"] = error.strip()

        return response

    async def init(self, current_path):
        """
        Execute git init command & return the result.
        """
        cmd = ["git", "init"]
        code, _, error = await execute(
            cmd, cwd=os.path.join(self.root_dir, current_path)
        )

        if code != 0:
            return {"code": code, "command": " ".join(cmd), "message": error}
        return {"code": code}

    def _is_remote_branch(self, branch_reference):
        """Check if given branch is remote branch by comparing with 'remotes/',
        TODO : Consider a better way to check remote branch
        """
        return branch_reference.startswith("refs/remotes/")

    async def get_current_branch(self, current_path):
        """Use `symbolic-ref` to get the current branch name. In case of
        failure, assume that the HEAD is currently detached, and fall back
        to the `branch` command to get the name.
        See https://git-blame.blogspot.com/2013/06/checking-current-branch-programatically.html
        """
        command = ["git", "symbolic-ref", "HEAD"]
        code, output, error = await execute(
            command, cwd=os.path.join(self.root_dir, current_path)
        )
        if code == 0:
            return output.split("/")[-1].strip()
        elif "not a symbolic ref" in error.lower():
            current_branch = await self._get_current_branch_detached(current_path)
            return current_branch
        else:
            raise Exception(
                "Error [{}] occurred while executing [{}] command to get current branch.".format(
                    error, " ".join(command)
                )
            )

    async def _get_current_branch_detached(self, current_path):
        """Execute 'git branch -a' to get current branch details in case of detached HEAD
        """
        command = ["git", "branch", "-a"]
        code, output, error = await execute(
            command, cwd=os.path.join(self.root_dir, current_path)
        )
        if code == 0:
            for branch in output.splitlines():
                branch = branch.strip()
                if branch.startswith("*"):
                    return branch.lstrip("* ")
        else:
            raise Exception(
                "Error [{}] occurred while executing [{}] command to get detached HEAD name.".format(
                    error, " ".join(command)
                )
            )

    async def get_upstream_branch(self, current_path, branch_name):
        """Execute 'git rev-parse --abbrev-ref branch_name@{upstream}' to get
        upstream branch name tracked by given local branch.
        Reference : https://git-scm.com/docs/git-rev-parse#git-rev-parse-emltbranchnamegtupstreamemegemmasterupstreamememuem
        """
        command = [
            "git",
            "rev-parse",
            "--abbrev-ref",
            "{}@{{upstream}}".format(branch_name),
        ]
        code, output, error = await execute(
            command, cwd=os.path.join(self.root_dir, current_path)
        )
        if code == 0:
            return output.strip()
        elif "fatal: no upstream configured for branch" in error.lower():
            return None
        elif "unknown revision or path not in the working tree" in error.lower():
            return None
        else:
            raise Exception(
                "Error [{}] occurred while executing [{}] command to get upstream branch.".format(
                    error, " ".join(command)
                )
            )

    async def _get_tag(self, current_path, commit_sha):
        """Execute 'git describe commit_sha' to get
        nearest tag associated with lastest commit in branch.
        Reference : https://git-scm.com/docs/git-describe#git-describe-ltcommit-ishgt82308203
        """
        command = ["git", "describe", "--tags", commit_sha]
        code, output, error = await execute(
            command, cwd=os.path.join(self.root_dir, current_path)
        )
        if code == 0:
            return output.strip()
        elif "fatal: no tags can describe '{}'.".format(commit_sha) in error.lower():
            return None
        elif "fatal: no names found" in error.lower():
            return None
        else:
            raise Exception(
                "Error [{}] occurred while executing [{}] command to get nearest tag associated with branch.".format(
                    error, " ".join(command)
                )
            )

    async def show(self, filename, ref, top_repo_path):
        """
        Execute git show <ref:filename> command & return the result.
        """
        command = ["git", "show", "{}:{}".format(ref, filename)]

        code, output, error = await execute(command, cwd=top_repo_path)

        error_messages = map(
            lambda n: n.lower(),
            [
                "fatal: Path '{}' exists on disk, but not in '{}'".format(
                    filename, ref
                ),
                "fatal: Path '{}' does not exist (neither on disk nor in the index)".format(
                    filename
                ),
            ],
        )
        lower_error = error.lower()
        if code == 0:
            return output
        elif any([msg in lower_error for msg in error_messages]):
            return ""
        else:
            raise tornado.web.HTTPError(
                log_message="Error [{}] occurred while executing [{}] command to retrieve plaintext diff.".format(
                    error, " ".join(command)
                )
            )

    def get_content(self, filename, top_repo_path):
        """
        Get the file content of filename.
        """
        relative_repo = os.path.relpath(top_repo_path, self.root_dir)
        model = self.contents_manager.get(path=os.path.join(relative_repo, filename))
        return model["content"]

    async def diff_content(self, filename, prev_ref, curr_ref, top_repo_path):
        """
        Collect get content of prev and curr and return.
        """
        prev_content = await self.show(filename, prev_ref["git"], top_repo_path)
        if "special" in curr_ref:
            if curr_ref["special"] == "WORKING":
                curr_content = self.get_content(filename, top_repo_path)
            elif curr_ref["special"] == "INDEX":
                curr_content = await self.show(filename, "", top_repo_path)
            else:
                raise tornado.web.HTTPError(
                    log_message="Error while retrieving plaintext diff, unknown special ref '{}'.".format(
                        curr_ref["special"]
                    )
                )
        else:
            curr_content = await self.show(filename, curr_ref["git"], top_repo_path)
        return {"prev_content": prev_content, "curr_content": curr_content}<|MERGE_RESOLUTION|>--- conflicted
+++ resolved
@@ -651,26 +651,13 @@
             return {"code": code, "command": " ".join(cmd), "message": error}
         return {"code": code}
 
-<<<<<<< HEAD
-    async def checkout_new_branch(self, branchname, current_path):
+    async def checkout_new_branch(self, branchname, startpoint, current_path):
         """
         Execute git checkout <make-branch> command & return the result.
         """
-        cmd = ["git", "checkout", "-b", branchname]
+        cmd = ["git", "checkout", "-b", branchname, startpoint]
         code, my_output, my_error = await execute(
             cmd, cwd=os.path.join(self.root_dir, current_path),
-=======
-    def checkout_new_branch(self, branchname, startpoint, current_path):
-        """
-        Execute git checkout <make-branch> command & return the result.
-        """
-        cmd = ["git", "checkout", "-b", branchname, startpoint]
-        p = Popen(
-            cmd,
-            stdout=PIPE,
-            stderr=PIPE,
-            cwd=os.path.join(self.root_dir, current_path),
->>>>>>> 14a4e9a7
         )
         if code == 0:
             return {"code": code, "message": my_output}
