import * as React from 'react';
import { Dialog, showDialog, showErrorMessage } from '@jupyterlab/apputils';
import { ISettingRegistry } from '@jupyterlab/coreutils';
import { IRenderMimeRegistry } from '@jupyterlab/rendermime';
import { Menu } from '@phosphor/widgets';
import { GitExtension } from '../model';
<<<<<<< HEAD
import { hiddenButtonStyle } from '../style/ActionButtonStyle';
=======
import {
  fileListWrapperClass,
  moveFileDownButtonSelectedStyle,
  moveFileDownButtonStyle,
  moveFileUpButtonSelectedStyle,
  moveFileUpButtonStyle
} from '../style/FileListStyle';
>>>>>>> 6be808cd
import { Git } from '../tokens';
import { openListedFile } from '../utils';
import { ActionButton } from './ActionButton';
import { isDiffSupported } from './diff/Diff';
import { openDiffView } from './diff/DiffWidget';
import { ISpecialRef } from './diff/model';
import { FileItem } from './FileItem';
import { FileItemSimple } from './FileItemSimple';
import { GitStage } from './GitStage';

export namespace CommandIDs {
  export const gitFileOpen = 'git:context-open';
  export const gitFileUnstage = 'git:context-unstage';
  export const gitFileStage = 'git:context-stage';
  export const gitFileTrack = 'git:context-track';
  export const gitFileDiscard = 'git:context-discard';
  export const gitFileDiffWorking = 'git:context-diffWorking';
  export const gitFileDiffIndex = 'git:context-diffIndex';
}

export interface IFileListState {
  selectedFile: Git.IStatusFile | null;
}

export interface IFileListProps {
  files: Git.IStatusFile[];
  model: GitExtension;
  renderMime: IRenderMimeRegistry;
  settings: ISettingRegistry.ISettings;
}

export class FileList extends React.Component<IFileListProps, IFileListState> {
  constructor(props: IFileListProps) {
    super(props);

    const commands = this.props.model.commands;
    this._contextMenuStaged = new Menu({ commands });
    this._contextMenuUnstaged = new Menu({ commands });
    this._contextMenuUntracked = new Menu({ commands });

    this.state = {
      selectedFile: null
    };

    if (!commands.hasCommand(CommandIDs.gitFileOpen)) {
      commands.addCommand(CommandIDs.gitFileOpen, {
        label: 'Open',
        caption: 'Open selected file',
        execute: async () => {
          await openListedFile(this.state.selectedFile, this.props.model);
        }
      });
    }

    if (!commands.hasCommand(CommandIDs.gitFileDiffWorking)) {
      commands.addCommand(CommandIDs.gitFileDiffWorking, {
        label: 'Diff',
        caption: 'Diff selected file',
        execute: async () => {
          await openDiffView(
            this.state.selectedFile.to,
            this.props.model,
            {
              currentRef: { specialRef: 'WORKING' },
              previousRef: { gitRef: 'HEAD' }
            },
            this.props.renderMime
          );
        }
      });
    }

    if (!commands.hasCommand(CommandIDs.gitFileDiffIndex)) {
      commands.addCommand(CommandIDs.gitFileDiffIndex, {
        label: 'Diff',
        caption: 'Diff selected file',
        execute: async () => {
          await openDiffView(
            this.state.selectedFile.to,
            this.props.model,
            {
              currentRef: { specialRef: 'INDEX' },
              previousRef: { gitRef: 'HEAD' }
            },
            this.props.renderMime
          );
        }
      });
    }

    if (!commands.hasCommand(CommandIDs.gitFileStage)) {
      commands.addCommand(CommandIDs.gitFileStage, {
        label: 'Stage',
        caption: 'Stage the changes of selected file',
        execute: () => {
          this.addFile(this.state.selectedFile.to);
        }
      });
    }

    if (!commands.hasCommand(CommandIDs.gitFileTrack)) {
      commands.addCommand(CommandIDs.gitFileTrack, {
        label: 'Track',
        caption: 'Start tracking selected file',
        execute: () => {
          this.addFile(this.state.selectedFile.to);
        }
      });
    }

    if (!commands.hasCommand(CommandIDs.gitFileUnstage)) {
      commands.addCommand(CommandIDs.gitFileUnstage, {
        label: 'Unstage',
        caption: 'Unstage the changes of selected file',
        execute: () => {
          if (this.state.selectedFile.x !== 'D') {
            this.resetStagedFile(this.state.selectedFile.to);
          }
        }
      });
    }

    if (!commands.hasCommand(CommandIDs.gitFileDiscard)) {
      commands.addCommand(CommandIDs.gitFileDiscard, {
        label: 'Discard',
        caption: 'Discard recent changes of selected file',
        execute: () => {
          this.discardChanges(this.state.selectedFile.to);
        }
      });
    }

    [
      CommandIDs.gitFileOpen,
      CommandIDs.gitFileUnstage,
      CommandIDs.gitFileDiffIndex
    ].forEach(command => {
      this._contextMenuStaged.addItem({ command });
    });

    [
      CommandIDs.gitFileOpen,
      CommandIDs.gitFileStage,
      CommandIDs.gitFileDiscard,
      CommandIDs.gitFileDiffWorking
    ].forEach(command => {
      this._contextMenuUnstaged.addItem({ command });
    });

    [CommandIDs.gitFileOpen, CommandIDs.gitFileTrack].forEach(command => {
      this._contextMenuUntracked.addItem({ command });
    });
  }

  /** Handle right-click on a staged file */
  contextMenuStaged = (event: React.MouseEvent) => {
    event.preventDefault();
    this._contextMenuStaged.open(event.clientX, event.clientY);
  };

  /** Handle right-click on an unstaged file */
  contextMenuUnstaged = (event: React.MouseEvent) => {
    event.preventDefault();
    this._contextMenuUnstaged.open(event.clientX, event.clientY);
  };

  /** Handle right-click on an untracked file */
  contextMenuUntracked = (event: React.MouseEvent) => {
    event.preventDefault();
    this._contextMenuUntracked.open(event.clientX, event.clientY);
  };

  /** Reset all staged files */
  resetAllStagedFiles = async () => {
    await this.props.model.reset();
  };

  /** Reset a specific staged file */
  resetStagedFile = async (file: string) => {
    await this.props.model.reset(file);
  };

  /** Add all unstaged files */
  addAllUnstagedFiles = async () => {
    await this.props.model.addAllUnstaged();
  };

  /** Discard changes in all unstaged files */
  discardAllUnstagedFiles = async () => {
    const result = await showDialog({
      title: 'Discard all changes',
      body: `Are you sure you want to permanently discard changes to all files? This action cannot be undone.`,
      buttons: [Dialog.cancelButton(), Dialog.warnButton({ label: 'Discard' })]
    });
    if (result.button.accept) {
      try {
        await this.props.model.checkout();
      } catch (reason) {
        showErrorMessage('Discard all unstaged changes failed.', reason);
      }
    }
  };

  /** Discard changes in all unstaged and staged files */
  discardAllChanges = async () => {
    const result = await showDialog({
      title: 'Discard all changes',
      body: `Are you sure you want to permanently discard changes to all files? This action cannot be undone.`,
      buttons: [Dialog.cancelButton(), Dialog.warnButton({ label: 'Discard' })]
    });
    if (result.button.accept) {
      try {
        await this.props.model.resetToCommit();
      } catch (reason) {
        showErrorMessage('Discard all changes failed.', reason);
      }
    }
  };

  /** Add a specific unstaged file */
  addFile = async (...file: string[]) => {
    await this.props.model.add(...file);
  };

  /** Discard changes in a specific unstaged or staged file */
  discardChanges = async (file: string) => {
    const result = await showDialog({
      title: 'Discard changes',
      body: `Are you sure you want to permanently discard changes to ${file}? This action cannot be undone.`,
      buttons: [Dialog.cancelButton(), Dialog.warnButton({ label: 'Discard' })]
    });
    if (result.button.accept) {
      try {
        await this.props.model.reset(file);
        await this.props.model.checkout({ filename: file });
      } catch (reason) {
        showErrorMessage(`Discard changes for ${file} failed.`, reason, [
          Dialog.warnButton({ label: 'DISMISS' })
        ]);
      }
    }
  };

  /** Add all untracked files */
  addAllUntrackedFiles = async () => {
    await this.props.model.addAllUntracked();
  };

  addAllMarkedFiles = async () => {
    await this.addFile(...this.markedFiles.map(file => file.to));
  };

  updateSelectedFile = (file: Git.IStatusFile | null) => {
    this.setState({ selectedFile: file });
  };

  get markedFiles() {
    return this.props.files.filter(file => this.props.model.getMark(file.to));
  }

  render() {
    if (this.props.settings.composite['simpleStaging']) {
      return <div>{this._renderSimpleStage(this.props.files)}</div>;
    } else {
      const stagedFiles: Git.IStatusFile[] = [];
      const unstagedFiles: Git.IStatusFile[] = [];
      const untrackedFiles: Git.IStatusFile[] = [];

      this.props.files.forEach(file => {
        switch (file.status) {
          case 'staged':
            stagedFiles.push(file);
            break;
          case 'unstaged':
            unstagedFiles.push(file);
            break;
          case 'untracked':
            untrackedFiles.push(file);
            break;

          default:
            break;
        }
      });

      return (
        <div onContextMenu={event => event.preventDefault()}>
          {this._renderStaged(stagedFiles)}
          {this._renderChanged(unstagedFiles)}
          {this._renderUntracked(untrackedFiles)}
        </div>
      );
    }
  }

  private _isSelectedFile(candidate: Git.IStatusFile): boolean {
    if (this.state.selectedFile === null) {
      return false;
    }

    return (
      this.state.selectedFile.x === candidate.x &&
      this.state.selectedFile.y === candidate.y &&
      this.state.selectedFile.from === candidate.from &&
      this.state.selectedFile.to === candidate.to
    );
  }

  private _renderStaged(files: Git.IStatusFile[]) {
    return (
      <GitStage
        actions={
          <ActionButton
            className={hiddenButtonStyle}
            disabled={files.length === 0}
            iconName={'git-remove'}
            title={'Unstage all changes'}
            onClick={this.resetAllStagedFiles}
          />
        }
        collapsible
        heading={'Staged'}
        nFiles={files.length}
      >
        {files.map((file: Git.IStatusFile) => {
          return (
            <FileItem
              key={file.to}
              actions={
                <React.Fragment>
                  {this._createDiffButton(file.to, 'INDEX')}
                  <ActionButton
                    className={hiddenButtonStyle}
                    iconName={'git-remove'}
                    title={'Unstage this change'}
                    onClick={() => {
                      this.resetStagedFile(file.to);
                    }}
                  />
                </React.Fragment>
              }
              file={file}
              contextMenu={this.contextMenuStaged}
              model={this.props.model}
              selected={this._isSelectedFile(file)}
              selectFile={this.updateSelectedFile}
            />
          );
        })}
      </GitStage>
    );
  }

  private _renderChanged(files: Git.IStatusFile[]) {
    const disabled = files.length === 0;
    return (
      <GitStage
        actions={
          <React.Fragment>
            <ActionButton
              className={hiddenButtonStyle}
              disabled={disabled}
              iconName={'git-discard'}
              title={'Discard All Changes'}
              onClick={this.discardAllUnstagedFiles}
            />
            <ActionButton
              className={hiddenButtonStyle}
              disabled={disabled}
              iconName={'git-add'}
              title={'Stage all changes'}
              onClick={this.addAllUnstagedFiles}
            />
          </React.Fragment>
        }
        collapsible
        heading={'Changed'}
        nFiles={files.length}
      >
        {files.map((file: Git.IStatusFile) => {
          return (
            <FileItem
              key={file.to}
              actions={
                <React.Fragment>
                  <ActionButton
                    className={hiddenButtonStyle}
                    iconName={'git-discard'}
                    title={'Discard changes'}
                    onClick={() => {
                      this.discardChanges(file.to);
                    }}
                  />
                  {this._createDiffButton(file.to, 'WORKING')}
                  <ActionButton
                    className={hiddenButtonStyle}
                    iconName={'git-add'}
                    title={'Stage this change'}
                    onClick={() => {
                      this.addFile(file.to);
                    }}
                  />
                </React.Fragment>
              }
              file={file}
              contextMenu={this.contextMenuUnstaged}
              model={this.props.model}
              selected={this._isSelectedFile(file)}
              selectFile={this.updateSelectedFile}
            />
          );
        })}
      </GitStage>
    );
  }

  private _renderUntracked(files: Git.IStatusFile[]) {
    return (
      <GitStage
        actions={
          <ActionButton
            className={hiddenButtonStyle}
            disabled={files.length === 0}
            iconName={'git-add'}
            title={'Track all untracked files'}
            onClick={this.addAllUntrackedFiles}
          />
        }
        collapsible
        heading={'Untracked'}
        nFiles={files.length}
      >
        {files.map((file: Git.IStatusFile) => {
          return (
            <FileItem
              key={file.to}
              actions={
                <ActionButton
                  className={hiddenButtonStyle}
                  iconName={'git-add'}
                  title={'Track this file'}
                  onClick={() => {
                    this.addFile(file.to);
                  }}
                />
              }
              file={file}
              contextMenu={this.contextMenuUntracked}
              model={this.props.model}
              selected={this._isSelectedFile(file)}
              selectFile={this.updateSelectedFile}
            />
          );
        })}
      </GitStage>
    );
  }

<<<<<<< HEAD
  private _renderSimpleStage(files: Git.IStatusFile[]) {
    return (
      <GitStage
        actions={
          <ActionButton
            className={hiddenButtonStyle}
            disabled={files.length === 0}
            iconName={'git-discard'}
            title={'Discard All Changes'}
            onClick={this.discardAllChanges}
          />
        }
        heading={'Changed'}
        nFiles={files.length}
      >
        {files.map((file: Git.IStatusFile) => {
          let actions = null;
          if (file.status === 'unstaged') {
            actions = (
              <React.Fragment>
                <ActionButton
                  className={hiddenButtonStyle}
                  iconName={'git-discard'}
                  title={'Discard changes'}
                  onClick={() => {
                    this.discardChanges(file.to);
                  }}
                />
                {this._createDiffButton(file.to, 'WORKING')}
              </React.Fragment>
            );
          } else if (file.status === 'staged') {
            actions = this._createDiffButton(file.to, 'INDEX');
          }

          return (
            <FileItemSimple
              key={file.to}
              actions={actions}
              file={file}
=======
    if (this.props.settings.composite['simpleStaging']) {
      return (
        <div className={fileListWrapperClass}>
          <div>
            <GitStageSimple
              heading={'Changed'}
              files={this.allFilesExcludingUnmodified}
>>>>>>> 6be808cd
              model={this.props.model}
            />
<<<<<<< HEAD
          );
        })}
      </GitStage>
=======
          </div>
        </div>
      );
    }
    return (
      <div
        className={fileListWrapperClass}
        onContextMenu={event => event.preventDefault()}
      >
        <div>
          <Staged />
          <Changed />
          <Untracked />
        </div>
      </div>
>>>>>>> 6be808cd
    );
  }

  /**
   * Creates a button element which is used to request diff of a file.
   *
   * @param path File path of interest
   * @param currentRef the ref to diff against the git 'HEAD' ref
   */
  private _createDiffButton(
    path: string,
    currentRef: ISpecialRef['specialRef']
  ): JSX.Element {
    return (
      isDiffSupported(path) && (
        <ActionButton
          className={hiddenButtonStyle}
          iconName={'git-diff'}
          title={'Diff this file'}
          onClick={async () => {
            try {
              await openDiffView(
                path,
                this.props.model,
                {
                  previousRef: { gitRef: 'HEAD' },
                  currentRef: { specialRef: currentRef }
                },
                this.props.renderMime
              );
            } catch (reason) {
              console.error(`Fail to open diff view for ${path}.\n${reason}`);
            }
          }}
        />
      )
    );
  }

  private _contextMenuStaged: Menu;
  private _contextMenuUnstaged: Menu;
  private _contextMenuUntracked: Menu;
}<|MERGE_RESOLUTION|>--- conflicted
+++ resolved
@@ -4,17 +4,8 @@
 import { IRenderMimeRegistry } from '@jupyterlab/rendermime';
 import { Menu } from '@phosphor/widgets';
 import { GitExtension } from '../model';
-<<<<<<< HEAD
 import { hiddenButtonStyle } from '../style/ActionButtonStyle';
-=======
-import {
-  fileListWrapperClass,
-  moveFileDownButtonSelectedStyle,
-  moveFileDownButtonStyle,
-  moveFileUpButtonSelectedStyle,
-  moveFileUpButtonStyle
-} from '../style/FileListStyle';
->>>>>>> 6be808cd
+import { fileListWrapperClass } from '../style/FileListStyle';
 import { Git } from '../tokens';
 import { openListedFile } from '../utils';
 import { ActionButton } from './ActionButton';
@@ -277,7 +268,11 @@
 
   render() {
     if (this.props.settings.composite['simpleStaging']) {
-      return <div>{this._renderSimpleStage(this.props.files)}</div>;
+      return (
+        <div className={fileListWrapperClass}>
+          {this._renderSimpleStage(this.props.files)}
+        </div>
+      );
     } else {
       const stagedFiles: Git.IStatusFile[] = [];
       const unstagedFiles: Git.IStatusFile[] = [];
@@ -301,7 +296,10 @@
       });
 
       return (
-        <div onContextMenu={event => event.preventDefault()}>
+        <div
+          className={fileListWrapperClass}
+          onContextMenu={event => event.preventDefault()}
+        >
           {this._renderStaged(stagedFiles)}
           {this._renderChanged(unstagedFiles)}
           {this._renderUntracked(untrackedFiles)}
@@ -473,7 +471,6 @@
     );
   }
 
-<<<<<<< HEAD
   private _renderSimpleStage(files: Git.IStatusFile[]) {
     return (
       <GitStage
@@ -514,38 +511,11 @@
               key={file.to}
               actions={actions}
               file={file}
-=======
-    if (this.props.settings.composite['simpleStaging']) {
-      return (
-        <div className={fileListWrapperClass}>
-          <div>
-            <GitStageSimple
-              heading={'Changed'}
-              files={this.allFilesExcludingUnmodified}
->>>>>>> 6be808cd
               model={this.props.model}
             />
-<<<<<<< HEAD
           );
         })}
       </GitStage>
-=======
-          </div>
-        </div>
-      );
-    }
-    return (
-      <div
-        className={fileListWrapperClass}
-        onContextMenu={event => event.preventDefault()}
-      >
-        <div>
-          <Staged />
-          <Changed />
-          <Untracked />
-        </div>
-      </div>
->>>>>>> 6be808cd
     );
   }
 
