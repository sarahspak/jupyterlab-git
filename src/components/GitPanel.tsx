--- conflicted
+++ resolved
@@ -15,12 +15,8 @@
 import { BranchHeader } from './BranchHeader';
 import { FileList } from './FileList';
 import { HistorySideBar } from './HistorySideBar';
-<<<<<<< HEAD
 import { Toolbar } from './Toolbar';
-=======
-import { PathHeader } from './PathHeader';
 import { CommitBox } from './CommitBox';
->>>>>>> f7584be8
 
 /** Interface for GitPanel component state */
 export interface IGitSessionNodeState {
