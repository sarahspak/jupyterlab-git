--- conflicted
+++ resolved
@@ -81,14 +81,9 @@
                   {dj.name}
               </option>
               )}
-<<<<<<< HEAD
-              <option value=' '>
-                CREATE NEW BRANCH
-=======
               <option value=" " disabled selected>**Create a new branch: </option>
               <option value=''>
                 CREATE NEW
->>>>>>> d639e34e
               </option>
           </select>,  
       </div>
