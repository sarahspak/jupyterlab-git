--- conflicted
+++ resolved
@@ -373,15 +373,8 @@
 	 }
 	
 	init(path:string){
-<<<<<<< HEAD
 		return HTTP_Git_Request('/git/init','POST',{"current_path":path});
 	}
 
-=======
-		return HTTP_Git_Request('/git/init','POST',{"curr_path":path});
-	}
-
-
->>>>>>> 2ca1ac85
-}
-
+}
+
